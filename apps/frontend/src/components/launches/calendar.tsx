--- conflicted
+++ resolved
@@ -303,19 +303,8 @@
       classNames: {
         modal: 'w-[100%] max-w-[1400px] bg-transparent text-white',
       },
-<<<<<<< HEAD
-      children: (
-        <AddEditModal
-          reopenModal={() => ({})}
-          integrations={integrations}
-          date={getDate}
-        />
-      ),
+      children: <AddEditModal integrations={integrations} date={getDate} reopenModal={() => ({})} />,
       size: '80%',
-=======
-      children: <AddEditModal integrations={integrations} date={getDate} />,
-      size: 'auth',
->>>>>>> 580bb6b1
       // title: `Adding posts for ${getDate.format('DD/MM/YYYY HH:mm')}`,
     });
   }, []);
