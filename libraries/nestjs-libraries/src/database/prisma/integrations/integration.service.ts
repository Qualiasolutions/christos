--- conflicted
+++ resolved
@@ -1,12 +1,4 @@
-<<<<<<< HEAD
 import { HttpException, HttpStatus, Injectable } from '@nestjs/common';
-=======
-import {
-  HttpException,
-  HttpStatus,
-  Injectable,
-} from '@nestjs/common';
->>>>>>> d07ed2b1
 import { IntegrationRepository } from '@gitroom/nestjs-libraries/database/prisma/integrations/integration.repository';
 import { IntegrationManager } from '@gitroom/nestjs-libraries/integrations/integration.manager';
 import { InstagramProvider } from '@gitroom/nestjs-libraries/integrations/social/instagram.provider';
@@ -62,7 +54,9 @@
     timezone?: number,
     customInstanceDetails?: string
   ) {
-    const uploadedPicture = picture ? await this.storage.uploadSimple(picture) : undefined;
+    const uploadedPicture = picture
+      ? await this.storage.uploadSimple(picture)
+      : undefined;
     return this._integrationRepository.createOrUpdateIntegration(
       org,
       name,
@@ -394,7 +388,10 @@
     return [];
   }
 
-<<<<<<< HEAD
+  customers(orgId: string) {
+    return this._integrationRepository.customers(orgId);
+  }
+
   getPlugsByIntegrationId(org: string, integrationId: string) {
     return this._integrationRepository.getPlugsByIntegrationId(
       org,
@@ -402,54 +399,61 @@
     );
   }
 
-  processPlugs(
-    orgId: string,
-    integrationId: string,
-    delay: number,
-    funcName: string
-  ) {
-    return this._workerServiceProducer.emit('plugs', {
-      id: integrationId + '-' + funcName,
+  async processPlugs(data: {
+    plugId: string;
+    postId: string;
+    delay: number;
+    totalRuns: number;
+    currentRun: number;
+  }) {
+    const getPlugById = await this._integrationRepository.getPlug(data.plugId);
+    if (!getPlugById) {
+      return ;
+    }
+
+    const integration = this._integrationManager.getSocialIntegration(
+      getPlugById.integration.providerIdentifier
+    );
+
+    const findPlug = this._integrationManager
+      .getAllPlugs()
+      .find(
+        (p) => p.identifier === getPlugById.integration.providerIdentifier
+      )!;
+
+    console.log(data.postId);
+
+    // @ts-ignore
+    const process = await integration[getPlugById.plugFunction](
+      getPlugById.integration,
+      data.postId,
+      JSON.parse(getPlugById.data).reduce((all: any, current: any) => {
+        all[current.name] = current.value;
+        return all;
+      }, {})
+    );
+
+    if (process) {
+      return ;
+    }
+
+    if (data.totalRuns === data.currentRun) {
+      return ;
+    }
+
+    this._workerServiceProducer.emit('plugs', {
+      id: 'plug_' + data.postId + '_' + findPlug.identifier,
       options: {
-        delay: 0, // delay,
+        delay: 0, // runPlug.runEveryMilliseconds,
       },
       payload: {
-        retry: 1,
-        delay,
-        orgId,
-        integrationId: integrationId,
-        funcName: funcName,
+        plugId: data.plugId,
+        postId: data.postId,
+        delay: data.delay,
+        totalRuns: data.totalRuns,
+        currentRun: data.currentRun + 1,
       },
     });
-  }
-
-  async activatedPlug(
-    orgId: string,
-    integrationId: string,
-    funcName: string,
-    type: 'add' | 'remove'
-  ) {
-    const loadIntegration = await this.getIntegrationById(orgId, integrationId);
-    const allPlugs = this._integrationManager.getAllPlugs();
-    const findPlug = allPlugs.find(
-      (p) => p.identifier === loadIntegration?.providerIdentifier!
-    )!;
-    const plug = findPlug.plugs.find((p: any) => p.methodName === funcName)!;
-
-    if (type === 'add') {
-      return this.processPlugs(
-        orgId,
-        integrationId,
-        plug.runEveryMilliseconds,
-        funcName
-      );
-    } else {
-      console.log(integrationId + '-' + funcName);
-      return this._workerServiceProducer.delete(
-        'plugs',
-        integrationId + '-' + funcName
-      );
-    }
   }
 
   async createOrUpdatePlug(
@@ -463,9 +467,9 @@
       body
     );
 
-    if (activated) {
-      await this.activatedPlug(orgId, integrationId, body.func, 'add');
-    }
+    return {
+      activated,
+    };
   }
 
   async changePlugActivation(orgId: string, plugId: string, status: boolean) {
@@ -476,62 +480,24 @@
         status
       );
 
-    if (status) {
-      await this.activatedPlug(orgId, integrationId, plugFunction, 'add');
-    } else {
-      await this.activatedPlug(orgId, integrationId, plugFunction, 'remove');
-    }
-
     return { id };
   }
 
-  async loadExisingData (methodName: string, integrationId: string, id: string[]) {
-    const exisingData = await this._integrationRepository.loadExisingData(methodName, integrationId, id);
-    const loadOnlyIds = exisingData.map(p => p.value);
+  async getPlugs(orgId: string, integrationId: string) {
+    return this._integrationRepository.getPlugs(orgId, integrationId);
+  }
+
+  async loadExisingData(
+    methodName: string,
+    integrationId: string,
+    id: string[]
+  ) {
+    const exisingData = await this._integrationRepository.loadExisingData(
+      methodName,
+      integrationId,
+      id
+    );
+    const loadOnlyIds = exisingData.map((p) => p.value);
     return difference(id, loadOnlyIds);
   }
-
-  async startPlug(data: {
-    orgId: string;
-    integrationId: string;
-    funcName: string;
-    retry: number;
-    delay: number;
-  }) {
-    const integration = await this.getIntegrationById(
-      data.orgId,
-      data.integrationId
-    );
-
-    if (!integration) {
-      return;
-    }
-
-    const plugInformation = (
-      await this._integrationRepository.getPlugsByIntegrationId(
-        data.orgId,
-        data.integrationId
-      )
-    ).find((p) => p.plugFunction === data.funcName)!;
-
-    const plugData = JSON.parse(plugInformation.data).reduce(
-      (all: any, current: any) => ({
-        ...all,
-        [current.name]: current.value,
-      }),
-      {}
-    );
-
-    const integrationInstance = this._integrationManager.getSocialIntegration(
-      integration.providerIdentifier
-    );
-
-    // @ts-ignore
-    const ids = await integrationInstance[data.funcName](integration, plugData, this.loadExisingData.bind(this));
-    return this._integrationRepository.saveExisingData(data.funcName, data.integrationId, ids);
-=======
-  customers(orgId: string) {
-    return this._integrationRepository.customers(orgId);
->>>>>>> d07ed2b1
-  }
 }