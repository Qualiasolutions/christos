--- conflicted
+++ resolved
@@ -58,15 +58,10 @@
 
   async uploadSimple(path: string) {
     const loadImage = await axios.get(path, { responseType: 'arraybuffer' });
-<<<<<<< HEAD
     const contentType =
       loadImage?.headers?.['content-type'] ||
       loadImage?.headers?.['Content-Type'];
     const extension = getExtension(contentType)!;
-=======
-    const contentType = loadImage?.headers?.['content-type'] || loadImage?.headers?.['Content-Type'];
-    const extension = getExtension(contentType || 'image/png')!;
->>>>>>> 1611f002
     const id = makeId(10);
 
     const params = {
