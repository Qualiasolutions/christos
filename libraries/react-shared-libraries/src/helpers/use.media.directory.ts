--- conflicted
+++ resolved
@@ -7,12 +7,9 @@
         if (path.indexOf('https') === 0) {
             return path;
         }
-<<<<<<< HEAD
+
         const urlWithoutPort = process.env.NEXT_PUBLIC_BACKEND_URL!.split(':').slice(0, 2).join(':');
         return `${urlWithoutPort}/${path}`;
-=======
-        return `${backendUrl}/${uploadDirectory}${path}`;
->>>>>>> f62f2879
     }, []);
 
     return {
