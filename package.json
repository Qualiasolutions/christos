--- conflicted
+++ resolved
@@ -15,14 +15,9 @@
     "workers": "nx run workers:serve:development",
     "cron": "nx run cron:serve:development",
     "command": "rm -rf dist/apps/commands && nx run commands:build && nx run commands:command",
-<<<<<<< HEAD
     "prisma-generate": "cd ./libraries/nestjs-libraries/src/database/prisma && npx prisma generate",
     "prisma-db-push": "cd ./libraries/nestjs-libraries/src/database/prisma && npx prisma db push",
-=======
-    "prisma-generate": "cd ./libraries/nestjs-libraries/src/database/prisma && prisma generate",
-    "prisma-db-push": "cd ./libraries/nestjs-libraries/src/database/prisma && prisma db push",
-    "prisma-reset": "cd ./libraries/nestjs-libraries/src/database/prisma && prisma db push --force-reset && npx prisma db push",
->>>>>>> 524f9995
+    "prisma-reset": "cd ./libraries/nestjs-libraries/src/database/prisma && npx prisma db push --force-reset && npx prisma db push",
     "postinstall": "npm run prisma-generate"
   },
   "private": true,
